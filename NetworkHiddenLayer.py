--- conflicted
+++ resolved
@@ -2625,7 +2625,7 @@
 class DiscriminatorLayer(ForwardLayer):
   layer_class = 'disc'
 
-  def __init__(self, base = None, pgen=0.5, forge=False, copy_input = None, **kwargs):
+  def __init__(self, base = None, pgen=0.5, forge=False, dynamic_scaling=False, **kwargs):
     kwargs['n_out'] = 2
     super(DiscriminatorLayer, self).__init__(**kwargs)
     if not base:
@@ -2670,27 +2670,20 @@
         self.error_val += ratio * T.sum(T.lt(pcx[:,1], numpy.float32(0.5)))
 
     self.error_val /= numpy.float32(len(self.sources + base))
-    self.cost_val *= numpy.float32(len(self.sources + base))
+    #self.cost_val *= numpy.float32(len(self.sources + base))
     if forge:
-<<<<<<< HEAD
-      self.cost_scale_val = numpy.float32(1.)
-      #self.cost_val *= T.maximum(T.minimum(self.cost_val / basecost, numpy.float32(10.)), numpy.float32(0.1))
-=======
-      self.cost_scale_val = numpy.float32(1.0)
->>>>>>> 4279e4bb
-    else:
-      self.cost_scale_val = numpy.float32(2.0)
+      if dynamic_scaling:
+        self.cost_scale_val = T.clip(self.cost_val / basecost, numpy.float32(0.5), numpy.float32(2.0))
+      else:
+        self.cost_scale_val = numpy.float32(1.0)
+    else:
+      self.cost_scale_val = numpy.float32(len(self.sources + base))
 
   def cost(self):
     return self.cost_val, self.known_grads
 
-<<<<<<< HEAD
-  #def cost_scale(self):
-  #  return self.cost_scale_val
-=======
   def cost_scale(self):
     return self.cost_scale_val * T.constant(self.attrs.get("cost_scale", 1.0), dtype="float32")
->>>>>>> 4279e4bb
 
   def errors(self):
     return self.error_val
