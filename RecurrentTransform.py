--- conflicted
+++ resolved
@@ -497,15 +497,8 @@
         if self.attrs['bn']:
           h_att = self.layer.batch_norm(h_att, n_tmp, index = e.output_index())
         else:
-<<<<<<< HEAD
-          i_f = T.cast(e.output_index(),'float32').dimshuffle(0,1,'x').repeat(h_att.shape[2],axis=2)
-          h_att = h_att - h_att.mean(axis=(0,1),keepdims=True)
-          #h_att = h_att / h_att.std(axis=(0,1),keepdims=True)
-          #h_att = h_att - (h_att * i_f).sum(axis=0,keepdims=True) / T.sum(i_f,axis=0,keepdims=True)
-=======
           i_f = T.cast(e.output_index()[::self.layer.attrs['direction']],'float32').dimshuffle(0,1,'x').repeat(h_att.shape[2],axis=2)
           h_att = h_att - (h_att * i_f).sum(axis=0,keepdims=True) / T.sum(i_f,axis=0,keepdims=True)
->>>>>>> ed47af10
         if self.attrs['memory'] > 0:
           self.add_state_var(T.zeros((self.attrs['memory'], n_tmp), 'float32'), 'M_%d' % i)
           self.create_weights(n_tmp, self.layer.unit.n_in, "W_mem_in", i)
