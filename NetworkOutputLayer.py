import numpy
import os
from theano import tensor as T
import theano
import theano.ifelse
from BestPathDecoder import BestPathDecodeOp
from TwoStateBestPathDecoder import TwoStateBestPathDecodeOp
from CTC import CTCOp
from TwoStateHMMOp import TwoStateHMMOp
from OpNumpyAlign import NumpyAlignOp
from OpInvAlign import InvAlignOp, InvDecodeOp, InvBacktrackOp
from NativeOp import FastBaumWelchOp
from NetworkBaseLayer import Layer
from SprintErrorSignals import sprint_loss_and_error_signal, SprintAlignmentAutomataOp
from TheanoUtil import time_batch_make_flat, grad_discard_out_of_bound
from Util import as_str
from Log import log


class OutputLayer(Layer):
  layer_class = "softmax"

  def __init__(self, loss, y, dtype=None, copy_input=None, copy_output=None, time_limit=0,
               use_source_index=False,
               auto_fix_target_length=False,
               sigmoid_outputs=False, exp_outputs=False, gauss_outputs=False, activation=None,
               prior_scale=0.0, log_prior=None, use_label_priors=0,
               compute_priors_via_baum_welch=False,
               compute_priors=False, compute_priors_exp_average=0, compute_priors_accumulate_batches=None,
               compute_distortions=False,
               softmax_smoothing=1.0, grad_clip_z=None, grad_discard_out_of_bound_z=None, normalize_length=False,
               exclude_labels=[],
               apply_softmax=True,
               substract_prior_from_output=False,
               input_output_similarity=None,
               input_output_similarity_scale=1,
               **kwargs):
    """
    :param theano.Variable index: index for batches
    :param str loss: e.g. 'ce'
    """
    super(OutputLayer, self).__init__(**kwargs)
    self.set_attr("normalize_length", normalize_length)
    if dtype:
      self.set_attr('dtype', dtype)
    if copy_input:
      self.set_attr("copy_input", copy_input.name)
    if grad_clip_z is not None:
      self.set_attr("grad_clip_z", grad_clip_z)
    if compute_distortions:
      self.set_attr("compute_distortions", compute_distortions)
    if grad_discard_out_of_bound_z is not None:
      self.set_attr("grad_discard_out_of_bound_z", grad_discard_out_of_bound_z)
    if not apply_softmax:
      self.set_attr("apply_softmax", apply_softmax)
    if substract_prior_from_output:
      self.set_attr("substract_prior_from_output", substract_prior_from_output)
    if input_output_similarity:
      self.set_attr("input_output_similarity", input_output_similarity)
      self.set_attr("input_output_similarity_scale", input_output_similarity_scale)
    if use_source_index:
      self.set_attr("use_source_index", use_source_index)
      src_index = self.sources[0].index
      self.index = src_index
    if not copy_input:
      self.z = self.b
      self.W_in = [self.add_param(self.create_forward_weights(source.attrs['n_out'], self.attrs['n_out'],
                                                              name="W_in_%s_%s" % (source.name, self.name)))
                   for source in self.sources]

      assert len(self.sources) == len(self.masks) == len(self.W_in)
      assert len(self.sources) > 0
      for source, m, W in zip(self.sources, self.masks, self.W_in):
        source_output = source.output
        # 4D input from TwoD Layers -> collapse height dimension
        if source_output.ndim == 4:
          source_output = source_output.sum(axis=0)
        if source.attrs['sparse']:
          if source.output.ndim == 3:
            input = source_output[:, :, 0]  # old sparse format
          else:
            assert source_output.ndim == 2
            input = source.output
          self.z += W[T.cast(input, 'int32')]
        elif m is None:
          self.z += self.dot(source_output, W)
        else:
          self.z += self.dot(self.mass * m * source_output, W)
    else:
      self.z = copy_input.output
    assert self.z.ndim == 3
    if grad_clip_z is not None:
      grad_clip_z = numpy.float32(grad_clip_z)
      self.z = theano.gradient.grad_clip(self.z, -grad_clip_z, grad_clip_z)
    if grad_discard_out_of_bound_z is not None:
      grad_discard_out_of_bound_z = numpy.float32(grad_discard_out_of_bound_z)
      self.z = grad_discard_out_of_bound(self.z, -grad_discard_out_of_bound_z, grad_discard_out_of_bound_z)
    if auto_fix_target_length:
      self.set_attr("auto_fix_target_length", auto_fix_target_length)
      source_index = self.sources[0].index
      from TheanoUtil import pad
      self.index = pad(source=self.index, axis=0, target_axis_len=source_index.shape[0])
      if y is not None:
        y = pad(source=y, axis=0, target_axis_len=source_index.shape[0])
    if not copy_output:
      self.y = y
      self.norm = numpy.float32(1)
    else:
      self.norm = T.sum(self.index, dtype='float32') / T.sum(copy_output.index, dtype='float32')
      self.index = copy_output.index
      self.y = y = copy_output.y_out
    if y is None:
      self.y_data_flat = None
    elif isinstance(y, T.Variable):
      self.y_data_flat = time_batch_make_flat(y)
    else:
      assert self.attrs.get("target", "").endswith("[sparse:coo]")
      assert isinstance(self.y, tuple)
      assert len(self.y) == 3
      s0, s1, weight = self.y
      from NativeOp import max_and_argmax_sparse
      n_time = self.z.shape[0]
      n_batch = self.z.shape[1]
      mask = self.network.j[self.attrs.get("target", "").replace("[sparse:coo]", "[sparse:coo:2:0]")]
      out_arg = T.zeros((n_time, n_batch), dtype="float32")
      out_max = T.zeros((n_time, n_batch), dtype="float32") - numpy.float32(1e16)
      out_arg, out_max = max_and_argmax_sparse(s0, s1, weight, mask, out_arg, out_max)
      assert out_arg.ndim == 2
      self.y_data_flat = out_arg.astype("int32")

    self.target_index = self.index
    if time_limit == 'inf':
      num = T.cast(T.sum(self.index), 'float32')
      if self.eval_flag:
        self.index = self.sources[0].index
      else:
        padx = T.zeros((T.abs_(self.index.shape[0] - self.z.shape[0]), self.index.shape[1], self.z.shape[2]),
                       'float32') + self.z[-1]
        pady = T.zeros((T.abs_(self.index.shape[0] - self.z.shape[0]), self.index.shape[1]), 'int32')  # + y[-1]
        padi = T.ones((T.abs_(self.index.shape[0] - self.z.shape[0]), self.index.shape[1]), 'int8')
        self.z = theano.ifelse.ifelse(T.lt(self.z.shape[0], self.index.shape[0]),
                                      T.concatenate([self.z, padx], axis=0), self.z)
        self.y_data_flat = time_batch_make_flat(theano.ifelse.ifelse(T.gt(self.z.shape[0], self.index.shape[0]),
                                                                     T.concatenate([y, pady], axis=0), y))
        self.index = theano.ifelse.ifelse(T.gt(self.z.shape[0], self.index.shape[0]),
                                          T.concatenate([padi, self.index], axis=0), self.index)
      self.norm *= num / T.cast(T.sum(self.index), 'float32')
    elif time_limit > 0:
      end = T.min([self.z.shape[0], T.constant(time_limit, 'int32')])
      num = T.cast(T.sum(self.index), 'float32')
      self.index = T.set_subtensor(self.index[end:], T.zeros_like(self.index[end:]))
      self.norm = num / T.cast(T.sum(self.index), 'float32')
      self.z = T.set_subtensor(self.z[end:], T.zeros_like(self.z[end:]))

    self.set_attr('from', ",".join([s.name for s in self.sources]))
    index_flat = self.index.flatten()
    for label in exclude_labels:
      index_flat = T.set_subtensor(index_flat[(T.eq(self.y_data_flat, label) > 0).nonzero()], numpy.int8(0))
    self.i = (index_flat > 0).nonzero()
    self.j = ((numpy.int32(1) - index_flat) > 0).nonzero()
    self.loss = as_str(loss.encode("utf8"))
    self.attrs['loss'] = self.loss
    if softmax_smoothing != 1.0:
      self.attrs['softmax_smoothing'] = softmax_smoothing
      print >> log.v4, "Logits before the softmax scaled with factor ", softmax_smoothing
      self.z *= numpy.float32(softmax_smoothing)
    if self.loss == 'priori':
      self.priori = self.shared(value=numpy.ones((self.attrs['n_out'],), dtype=theano.config.floatX), borrow=True)

    if input_output_similarity:
      # First a self-similarity of input and output,
      # and then add -similarity or distance between those to the constraints,
      # so that the input and output correlate on a frame-by-frame basis.
      # Here some other similarities/distances we could try:
      # http://docs.scipy.org/doc/scipy/reference/generated/scipy.spatial.distance.pdist.html
      # https://brenocon.com/blog/2012/03/cosine-similarity-pearson-correlation-and-ols-coefficients/
      from TheanoUtil import self_similarity_cosine
      self_similarity = self_similarity_cosine  # maybe other
      data_layer = self.find_data_layer()
      assert data_layer
      assert data_layer.output.ndim == 3
      n_time = data_layer.output.shape[0]
      n_batch = data_layer.output.shape[1]
      findex = T.cast(self.output_index(), "float32")
      findex_bc = findex.reshape((n_time * n_batch,)).dimshuffle(0, 'x')
      findex_sum = T.sum(findex)
      data = data_layer.output.reshape((n_time * n_batch, data_layer.output.shape[2])) * findex_bc
      assert self.z.ndim == 3
      z = self.z.reshape((n_time * n_batch, self.z.shape[2])) * findex_bc
      data_self_sim = T.flatten(self_similarity(data))
      z_self_sim = T.flatten(self_similarity(z))
      assert data_self_sim.ndim == z_self_sim.ndim == 1
      sim = T.dot(data_self_sim, z_self_sim)  # maybe others make sense
      assert sim.ndim == 0
      # sim is ~ proportional to T * T, so divide by T.
      sim *= numpy.float32(input_output_similarity_scale) / findex_sum
      self.constraints -= sim

    if sigmoid_outputs:
      self.set_attr("sigmoid_outputs", sigmoid_outputs)
    if exp_outputs:
      self.set_attr("exp_outputs", exp_outputs)
    if gauss_outputs:
      self.set_attr("gauss_outputs", gauss_outputs)
    if activation:
      self.set_attr("activation", activation)

    self.y_m = T.reshape(self.z, (self.z.shape[0] * self.z.shape[1], self.z.shape[2]), ndim=2)
    if self.loss == 'sse' or not self.attrs.get("apply_softmax", True):
      self.p_y_given_x = self.z
    elif exp_outputs:  # or not exp_normalize:
      self.p_y_given_x = T.exp(self.z)
    elif sigmoid_outputs:
      self.p_y_given_x = T.nnet.sigmoid(self.z)
    elif gauss_outputs:
      self.p_y_given_x = T.exp(-T.sqr(self.z))
    elif activation:
      from ActivationFunctions import strtoact_single_joined
      act_f = strtoact_single_joined(activation)
      self.p_y_given_x = act_f(self.z)
    else:  # standard case
      self.p_y_given_x = T.reshape(T.nnet.softmax(self.y_m), self.z.shape)
    if self.loss == "priori":
      self.p_y_given_x /= self.priori
    self.p_y_given_x_flat = T.reshape(self.p_y_given_x, self.y_m.shape)
    self.y_pred = T.argmax(self.p_y_given_x_flat, axis=-1)
    self.output = self.p_y_given_x

    self.prior_scale = prior_scale
    if prior_scale:
      self.set_attr("prior_scale", prior_scale)
    if log_prior is not None:
      # We expect a filename to the priors, stored as txt, in +log space.
      assert isinstance(log_prior, str)
      self.set_attr("log_prior", log_prior)
      from Util import load_txt_vector
      assert os.path.exists(log_prior)
      log_prior = load_txt_vector(log_prior)
      assert len(log_prior) == self.attrs['n_out'], "dim missmatch: %i != %i" % (len(log_prior), self.attrs['n_out'])
      log_prior = numpy.array(log_prior, dtype="float32")
    self.log_prior = log_prior
    if compute_priors_via_baum_welch:
      self.set_attr("compute_priors_via_baum_welch", compute_priors_via_baum_welch)
      assert compute_priors
    if compute_priors:
      self.set_attr('compute_priors', compute_priors)
      if compute_priors_exp_average:
        self.set_attr('compute_priors_exp_average', compute_priors_exp_average)
      if compute_priors_accumulate_batches:
        self.set_attr("compute_priors_accumulate_batches", compute_priors_accumulate_batches)
      custom = T.mean(self.p_y_given_x_flat[self.i], axis=0)
      custom_init = numpy.ones((self.attrs['n_out'],), 'float32') / numpy.float32(self.attrs['n_out'])
      if use_label_priors > 0:  # use labels to compute priors in first epoch
        self.set_attr("use_label_priors", use_label_priors)
        custom_0 = T.mean(theano.tensor.extra_ops.to_one_hot(self.y_data_flat[self.i], self.attrs['n_out'], 'float32'),
                          axis=0)
        custom = T.switch(T.le(self.network.epoch, use_label_priors), custom_0, custom)
      self.priors = self.add_param(theano.shared(custom_init, 'priors'), 'priors',
                                   custom_update=custom,
                                   custom_update_normalized=not compute_priors_exp_average,
                                   custom_update_exp_average=compute_priors_exp_average,
                                   custom_update_accumulate_batches=compute_priors_accumulate_batches)
      self.log_prior = T.log(T.maximum(self.priors, numpy.float32(1e-20)))

    if self.attrs.get("substract_prior_from_output", False):
      log_out = T.log(T.clip(self.output, numpy.float32(1.e-20), numpy.float(1.e20)))
      prior_scale = numpy.float32(self.attrs.get("prior_scale", 1))
      self.output = T.exp(log_out - self.log_prior * prior_scale)
      self.p_y_given_x = self.output
      self.p_y_given_x_flat = T.reshape(self.p_y_given_x, self.y_m.shape)

    if self.attrs.get('compute_distortions', False):
      p = self.p_y_given_x_flat[self.i]
      momentum = p[:-1] * p[1:]
      momentum = T.sum(momentum, axis=-1)
      loop = T.mean(momentum)
      forward = numpy.float32(1) - loop
      self.distortions = {
        'loop': self.add_param(theano.shared(numpy.ones((1,), 'float32') * numpy.float32(0.5), 'loop'), 'loop',
                               custom_update=loop,
                               custom_update_normalized=True),
        'forward': self.add_param(theano.shared(numpy.ones((1,), 'float32') * numpy.float32(0.5), 'forward'), 'forward',
                                  custom_update=forward,
                                  custom_update_normalized=True)
      }

  def create_bias(self, n, prefix='b', name=""):
    if not name:
      name = "%s_%s" % (prefix, self.name)
    assert n > 0
    bias = numpy.log(1.0 / n)  # More numerical stable.
    value = numpy.zeros((n,), dtype=theano.config.floatX) + bias
    return self.shared(value=value, borrow=True, name=name)

  def entropy(self):
    """
    :rtype: theano.Variable
    """
    return -T.sum(self.p_y_given_x_flat[self.i] * T.log(self.p_y_given_x_flat[self.i]))

  def errors(self):
    """
    :rtype: theano.Variable
    """
    if self.attrs.get("target", "") == "null":
      return None
    if self.loss == "sse":
      return None
    if self.y_data_flat.dtype.startswith('int'):
      if self.y_data_flat.type == T.ivector().type:
        if self.attrs['normalize_length']:
          return self.norm * T.sum(
            T.max(T.neq(T.argmax(self.output[:self.index.shape[0]], axis=2), self.y) * T.cast(self.index, 'float32'),
                  axis=0))
        return self.norm * T.sum(T.neq(T.argmax(self.p_y_given_x_flat[self.i], axis=-1), self.y_data_flat[self.i]))
      else:
        return self.norm * T.sum(
          T.neq(T.argmax(self.p_y_given_x_flat[self.i], axis=-1), T.argmax(self.y_data_flat[self.i], axis=-1)))
    elif self.y_data_flat.dtype.startswith('float'):
      return T.mean(T.sqr(self.p_y_given_x_flat[self.i] - self.y_data_flat.reshape(self.y_m.shape)[self.i]))
    else:
      raise NotImplementedError()


class FramewiseOutputLayer(OutputLayer):

  def cost(self):
    """
    :rtype: (theano.Variable | None, dict[theano.Variable,theano.Variable] | None)
    :returns: cost, known_grads
    """
    if self.loss == "none":
      return None, None
    known_grads = None
    if not self.attrs.get("apply_softmax", True):
      if self.loss != "ce": raise NotImplementedError
      assert self.p_y_given_x_flat.ndim == 2  # flattened
      index = T.cast(self.index, "float32").flatten()
      index_bc = index.dimshuffle(0, 'x')
      y_idx = self.y_data_flat
      assert y_idx.ndim == 1
      p = T.clip(self.p_y_given_x_flat, numpy.float32(1.e-38), numpy.float32(1.e20))
      from NativeOp import subtensor_batched_index
      logp = T.log(subtensor_batched_index(p, y_idx))
      assert logp.ndim == 1
      nll = -T.sum(logp * index)
      # the grad for p is: -y_ref/p
      known_grads = {
        self.p_y_given_x_flat: -T.inv(p) * T.extra_ops.to_one_hot(self.y_data_flat, self.attrs["n_out"]) * index_bc}
      return self.norm * nll, known_grads
    elif self.loss == 'ce' or self.loss == 'priori':
      if self.attrs.get("target", "").endswith("[sparse:coo]"):
        assert isinstance(self.y, tuple)
        assert len(self.y) == 3
        from NativeOp import crossentropy_softmax_and_gradient_z_sparse
        y_mask = self.network.j[self.attrs.get("target", "").replace("[sparse:coo]", "[sparse:coo:2:0]")]
        ce, grad_z = crossentropy_softmax_and_gradient_z_sparse(
          self.z, self.index, self.y[0], self.y[1], self.y[2], y_mask)
        return self.norm * T.sum(ce), {self.z: grad_z}
      if self.y_data_flat.type == T.ivector().type:
        # Use crossentropy_softmax_1hot to have a more stable and more optimized gradient calculation.
        # Theano fails to use it automatically; I guess our self.i indexing is too confusing.
        nll, pcx = T.nnet.crossentropy_softmax_1hot(x=self.y_m[self.i], y_idx=self.y_data_flat[self.i])
      else:
        nll = -T.dot(T.log(T.clip(self.p_y_given_x_flat[self.i], 1.e-38, 1.e20)), self.y_data_flat[self.i].T)
      return self.norm * T.sum(nll), known_grads
    elif self.loss == 'entropy':
      h_e = T.exp(self.y_m)  # (TB)
      pcx = T.clip((h_e / T.sum(h_e, axis=1, keepdims=True)).reshape(
        (self.index.shape[0], self.index.shape[1], self.attrs['n_out'])), 1.e-6, 1.e6)  # TBD
      ee = -T.sum(pcx[self.i] * T.log(pcx[self.i]))  # TB
      nll, _ = T.nnet.crossentropy_softmax_1hot(x=self.y_m, y_idx=self.y_data_flat)  # TB
      ce = nll.reshape(self.index.shape) * self.index  # TB
      y = self.y_data_flat.reshape(self.index.shape) * self.index  # TB
      f = T.any(T.gt(y, 0), axis=0)  # B
      return T.sum(f * T.sum(ce, axis=0) + (1 - f) * T.sum(ee, axis=0)), known_grads
    elif self.loss == 'priori':
      pcx = self.p_y_given_x_flat[self.i, self.y_data_flat[self.i]]
      pcx = T.clip(pcx, 1.e-38, 1.e20)  # For pcx near zero, the gradient will likely explode.
      return -T.sum(T.log(pcx)), known_grads
    elif self.loss == 'sse':
      if self.y_data_flat.dtype.startswith('int'):
        y_f = T.cast(T.reshape(self.y_data_flat, (self.y_data_flat.shape[0] * self.y_data_flat.shape[1]), ndim=1),
                     'int32')
        y_oh = T.eq(T.shape_padleft(T.arange(self.attrs['n_out']), y_f.ndim), T.shape_padright(y_f, 1))
        return T.mean(T.sqr(self.p_y_given_x_flat[self.i] - y_oh[self.i])), known_grads
      else:
        return T.sum(
          T.mean(T.sqr(self.y_m[self.i] - self.y_data_flat.reshape(self.y_m.shape)[self.i]), axis=1)), known_grads
    elif self.loss == "generic_ce":
      # Should be generic for any activation function.
      # (Except when the labels are not independent, such as for softmax.)
      y = self.p_y_given_x  # Can be anything, e.g. exp or sigmoid, but not softmax.
      y /= T.sum(y, axis=2, keepdims=True)
      nlog_scores = -T.log(T.clip(y, numpy.float32(1.e-20), numpy.float(1.e20)))
      from TheanoUtil import class_idx_seq_to_1_of_k
      y_idx = self.y
      assert y_idx.ndim == 2
      bw = class_idx_seq_to_1_of_k(y_idx, num_classes=self.attrs["n_out"])
      assert bw.ndim == 3
      err_inner = bw * nlog_scores
      src_index = self.sources[0].index
      float_idx = T.cast(src_index, "float32")
      float_idx_bc = float_idx.dimshuffle(0, 1, 'x')
      err = (err_inner * float_idx_bc).sum()
      grad_f = T.grad(None, self.z, known_grads={T.log(self.p_y_given_x): T.ones(y.shape, y.dtype)})
      known_grads = {self.z: grad_f * (y - bw) * float_idx_bc}
      return err, known_grads
    else:
      assert False, "unknown loss: %s. maybe fix LayerNetwork.make_classifier" % self.loss


class DecoderOutputLayer(FramewiseOutputLayer):  # must be connected to a layer with self.W_lm_in
  #  layer_class = "decoder"

  def __init__(self, **kwargs):
    kwargs['loss'] = 'ce'
    super(DecoderOutputLayer, self).__init__(**kwargs)
    self.set_attr('loss', 'decode')

    output = 0
    self.y_s = []
    for s in self.sources:
      self.y_s.append(T.dot(s.output, s.W_lm_in) + s.b_lm_in)
      output += self.y_s[-1]
    self.params = {}
    self.y_m = output.reshape((output.shape[0] * output.shape[1], output.shape[2]))
    h = T.exp(self.y_m)
    self.p_y_given_x = T.nnet.softmax(self.y_m)
    self.y_pred = T.argmax(self.y_m[self.i], axis=1, keepdims=True)
    self.output = self.p_y_given_x.reshape(self.output.shape)

  def cost(self):
    res = 0.0
    for s in self.y_s:
      nll, pcx = T.nnet.crossentropy_softmax_1hot(x=s.reshape((s.shape[0] * s.shape[1], s.shape[2]))[self.i],
                                                  y_idx=self.y_data_flat[self.i])
      res += T.sum(nll)
    return res / float(len(self.y_s)), None


class SequenceOutputLayer(OutputLayer):
  def __init__(self,
               ce_smoothing=0.0, ce_target_layer_align=None,
               am_scale=1, gamma=1, bw_norm_class_avg=False,
               fast_bw_opts=None,
               loss_like_ce=False, trained_softmax_prior=False,
               sprint_opts=None, warp_ctc_lib=None,
               **kwargs):
    if fast_bw_opts is None: fast_bw_opts = {}
    self._handle_old_kwargs(kwargs, fast_bw_opts=fast_bw_opts)
    super(SequenceOutputLayer, self).__init__(**kwargs)
    self.ce_smoothing = ce_smoothing
    if ce_smoothing:
      self.set_attr("ce_smoothing", ce_smoothing)
    if ce_target_layer_align:
      self.set_attr("ce_target_layer_align", ce_target_layer_align)
    if fast_bw_opts:
      if not isinstance(fast_bw_opts, dict):
        import json
        fast_bw_opts = json.loads(fast_bw_opts)
      self.set_attr("fast_bw_opts", fast_bw_opts)
    from Util import CollectionReadCheckCovered
    self.fast_bw_opts = CollectionReadCheckCovered(fast_bw_opts or {})
    if am_scale != 1:
      self.set_attr("am_scale", am_scale)
    if gamma != 1:
      self.set_attr("gamma", gamma)
    if bw_norm_class_avg:
      self.set_attr("bw_norm_class_avg", bw_norm_class_avg)
    self.loss_like_ce = loss_like_ce
    if loss_like_ce:
      self.set_attr("loss_like_ce", loss_like_ce)
    if trained_softmax_prior:
      self.set_attr('trained_softmax_prior', trained_softmax_prior)
      assert not self.attrs.get('compute_priors', False)
      initialization = numpy.zeros((self.attrs['n_out'],), 'float32')
      if self.log_prior is not None:
        # Will use that as initialization.
        assert self.log_prior.shape == initialization.shape
        initialization = self.log_prior
      self.trained_softmax_prior_p = self.add_param(theano.shared(initialization, 'trained_softmax_prior_p'))
      self.priors = T.nnet.softmax(self.trained_softmax_prior_p).reshape((self.attrs['n_out'],))
      self.log_prior = T.log(self.priors)
    if sprint_opts is not None:
      if not isinstance(sprint_opts, dict):
        import json
        sprint_opts = json.loads(sprint_opts)
      self.set_attr("sprint_opts", sprint_opts)
    self.sprint_opts = sprint_opts
    if warp_ctc_lib:
      self.set_attr("warp_ctc_lib", warp_ctc_lib)
    assert self.loss in (
      'ctc', 'ce_ctc', 'hmm', 'ctc2', 'sprint', 'viterbi', 'fast_bw', 'warp_ctc'), 'invalid loss: ' + self.loss

  def _handle_old_kwargs(self, kwargs, fast_bw_opts):
    if "loss_with_softmax_prob" in kwargs:
      fast_bw_opts["loss_with_softmax_prob"] = kwargs.pop("loss_with_softmax_prob")

  def index_for_ctc(self):
    for source in self.sources:
      if hasattr(source, "output_sizes"):
        return T.cast(source.output_sizes[:, 1], "int32")
    return T.cast(T.sum(T.cast(self.sources[0].index, 'int32'), axis=0), 'int32')

  def output_index(self):
    for source in self.sources:
      if hasattr(source, "output_sizes"):
        return source.index
    if self.loss in ['viterbi', 'ctc', 'hmm', 'warp_ctc']:
      return self.sources[0].index
    return super(SequenceOutputLayer, self).output_index()

  def cost(self):
    """
    :param y: shape (time*batch,) -> label
    :return: error scalar, known_grads dict
    """
    known_grads = None
    # In case that our target has another index, self.index will be that index.
    # However, the right index for self.p_y_given_x and many others is the index from the source layers.
    src_index = self.sources[0].index
    float_idx = T.cast(src_index, "float32")
    float_idx_bc = float_idx.dimshuffle(0, 1, 'x')
    idx_sum = T.sum(float_idx)
    if self.loss == 'sprint':
      assert isinstance(self.sprint_opts, dict), "you need to specify sprint_opts in the output layer"
      log_probs = T.log(self.p_y_given_x)
      if self.prior_scale:  # use own priors, assume prior scale in sprint config to be 0.0
        assert self.log_prior is not None
        log_probs -= numpy.float32(self.prior_scale) * self.log_prior
      err, grad = sprint_loss_and_error_signal(
        output_layer=self,
        target=self.attrs.get("target", "classes"),
        sprint_opts=self.sprint_opts,
        log_posteriors=log_probs,
        seq_lengths=T.sum(src_index, axis=0)
      )
      err = err.sum()
      if self.loss_like_ce:
        y_ref = T.clip(self.p_y_given_x - grad, numpy.float32(0), numpy.float32(1))
        err = -T.sum(T.switch(T.cast(src_index, "float32").dimshuffle(0, 1, 'x'),
                              y_ref * T.log(self.p_y_given_x),
                              numpy.float32(0)))
      if self.ce_smoothing:
        err *= numpy.float32(1.0 - self.ce_smoothing)
        grad *= numpy.float32(1.0 - self.ce_smoothing)
        if not self.prior_scale:  # we kept the softmax bias as it was
          nll, pcx = T.nnet.crossentropy_softmax_1hot(x=self.y_m[self.i], y_idx=self.y_data_flat[self.i])
        else:  # assume that we have subtracted the bias by the log priors beforehand
          assert self.log_prior is not None
          # In this case, for the CE calculation, we need to add the log priors again.
          y_m_prior = T.reshape(self.z + numpy.float32(self.prior_scale) * self.log_prior,
                                (self.z.shape[0] * self.z.shape[1], self.z.shape[2]), ndim=2)
          nll, pcx = T.nnet.crossentropy_softmax_1hot(x=y_m_prior[self.i], y_idx=self.y_data_flat[self.i])
        ce = numpy.float32(self.ce_smoothing) * T.sum(nll)
        err += ce
        grad += T.grad(ce, self.z)
      known_grads = {self.z: grad}
      return err, known_grads
    elif self.loss == 'fast_bw':
      assert isinstance(self.sprint_opts, dict), "you need to specify sprint_opts in the output layer"
<<<<<<< HEAD
      y = self.p_y_given_x
      assert y.ndim == 3
      if self.fast_bw_opts.get("y_gauss_blur_sigma"):
        from TheanoUtil import gaussian_filter_1d
        y = gaussian_filter_1d(y, axis=0,
          sigma=numpy.float32(self.fast_bw_opts["y_gauss_blur_sigma"]),
          window_radius=int(self.fast_bw_opts.get("y_gauss_blur_window", self.fast_bw_opts["y_gauss_blur_sigma"])))
      if self.fast_bw_opts.get("y_lower_clip"):
        y = T.maximum(y, numpy.float32(self.fast_bw_opts.get("y_lower_clip")))
      y = T.clip(y, numpy.float32(1.e-20), numpy.float(1.e20))
      nlog_scores = -T.log(y)  # in -log space
      am_scores = nlog_scores
      am_scale = self.attrs.get("am_scale", 1)
      if am_scale != 1:
        am_scale = numpy.float32(am_scale)
        am_scores *= am_scale
      if self.prior_scale and not self.attrs.get("substract_prior_from_output", False):
        assert self.log_prior is not None
        # Scores are in -log space, self.log_prior is in +log space.
        # We want to subtract the prior, thus `-=`.
        am_scores -= -self.log_prior * numpy.float32(self.prior_scale)
      edges, weights, start_end_states, state_buffer = SprintAlignmentAutomataOp(self.sprint_opts)(self.network.tags)
      #from TheanoUtil import print_to_file
      #weights = print_to_file('weights', weights)
      #edges = print_to_file('edges', edges)
      float_idx = T.cast(src_index, "float32")
      float_idx_bc = float_idx.dimshuffle(0, 1, 'x')
      idx_sum = T.sum(float_idx)
      fwdbwd = FastBaumWelchOp.make_op()(am_scores, edges, weights, start_end_states, float_idx, state_buffer)
      gamma = self.attrs.get("gamma", 1)
      need_renorm = False
      if gamma != 1:
        fwdbwd *= numpy.float32(gamma)
        need_renorm = True
      bw = T.exp(-fwdbwd)
      if self.attrs.get("compute_priors_via_baum_welch", False):
        assert self.priors.custom_update is not None
        self.priors.custom_update = T.sum(bw * float_idx_bc, axis=(0, 1)) / idx_sum
      if self.fast_bw_opts.get("bw_norm_class_avg"):
        cavg = T.sum(bw * float_idx_bc, axis=(0, 1), keepdims=True) / idx_sum
        bw /= T.clip(cavg, numpy.float32(1.e-20), numpy.float(1.e20))
        need_renorm = True
      if need_renorm:
        bw /= T.clip(T.sum(bw, axis=2, keepdims=True), numpy.float32(1.e-20), numpy.float32(1.e20))
=======
      if self.fast_bw_opts.get("bw_from"):
        out2 = self.fast_bw_opts.get("bw_from")
        bw = self.network.output[out2].baumwelch_alignment
      else:
        def get_am_scores(layer):
          y = layer.p_y_given_x
          assert y.ndim == 3
          if layer.fast_bw_opts.get("merge_y_from"):
            factor = layer.fast_bw_opts.get("merge_y_from_factor", 0.5)
            out2 = layer.fast_bw_opts.get("merge_y_from")
            y2 = layer.network.output[out2].p_y_given_x
            y = numpy.float32(factor) * y2 + numpy.float32(1.0 - factor) * y
          if layer.fast_bw_opts.get("y_gauss_blur_sigma"):
            from TheanoUtil import gaussian_filter_1d
            y = gaussian_filter_1d(y, axis=0,
              sigma=numpy.float32(layer.fast_bw_opts["y_gauss_blur_sigma"]),
              window_radius=int(layer.fast_bw_opts.get("y_gauss_blur_window", layer.fast_bw_opts["y_gauss_blur_sigma"])))
          if layer.fast_bw_opts.get("y_lower_clip"):
            y = T.maximum(y, numpy.float32(layer.fast_bw_opts.get("y_lower_clip")))
          y = T.clip(y, numpy.float32(1.e-20), numpy.float(1.e20))
          nlog_scores = -T.log(y)  # in -log space
          am_scores = nlog_scores
          am_scale = layer.attrs.get("am_scale", 1)
          if am_scale != 1:
            am_scale = numpy.float32(am_scale)
            am_scores *= am_scale
          if layer.prior_scale and not layer.attrs.get("substract_prior_from_output", False):
            assert layer.log_prior is not None
            # Scores are in -log space, self.log_prior is in +log space.
            # We want to subtract the prior, thus `-=`.
            am_scores -= -layer.log_prior * numpy.float32(layer.prior_scale)
          return am_scores
        am_scores = get_am_scores(self)
        if self.fast_bw_opts.get("merge_am_from"):
          factor = self.fast_bw_opts.get("merge_am_from_factor", 0.5)
          out2 = self.fast_bw_opts.get("merge_am_from")
          am2 = get_am_scores(self.network.output[out2])
          am_scores = numpy.float32(factor) * am2 + numpy.float32(1.0 - factor) * am_scores
        edges, weights, start_end_states, state_buffer = SprintAlignmentAutomataOp(self.sprint_opts)(self.network.tags)
        fwdbwd = FastBaumWelchOp.make_op()(am_scores, edges, weights, start_end_states, float_idx, state_buffer)
        gamma = self.attrs.get("gamma", 1)
        need_renorm = False
        if gamma != 1:
          fwdbwd *= numpy.float32(gamma)
          need_renorm = True
        bw = T.exp(-fwdbwd)
        if self.attrs.get("compute_priors_via_baum_welch", False):
          assert self.priors.custom_update is not None
          self.priors.custom_update = T.sum(bw * float_idx_bc, axis=(0, 1)) / idx_sum
        if self.fast_bw_opts.get("bw_norm_class_avg"):
          cavg = T.sum(bw * float_idx_bc, axis=(0, 1), keepdims=True) / idx_sum
          bw /= T.clip(cavg, numpy.float32(1.e-20), numpy.float(1.e20))
          need_renorm = True
        if need_renorm:
          bw /= T.clip(T.sum(bw, axis=2, keepdims=True), numpy.float32(1.e-20), numpy.float32(1.e20))
>>>>>>> 14f10dcb
      self.baumwelch_alignment = bw
      if self.ce_smoothing > 0:
        target_layer = self.attrs.get("ce_target_layer_align", None)
        assert target_layer  # we could also use self.y but so far we only want this
        bw2 = self.network.output[target_layer].baumwelch_alignment
        bw = numpy.float32(self.ce_smoothing) * bw2 + numpy.float32(1 - self.ce_smoothing) * bw
      y = self.p_y_given_x
      if self.fast_bw_opts.get("loss_with_softmax_prob"):
        y = T.reshape(T.nnet.softmax(self.y_m), self.z.shape)
      if self.fast_bw_opts.get("loss_with_sigmoid_prob"):
        y = T.nnet.sigmoid(self.z)
      if self.fast_bw_opts.get("loss_with_out_norm"):
        y /= T.sum(y, axis=2, keepdims=True)
      nlog_scores = -T.log(T.clip(y, numpy.float32(1.e-20), numpy.float(1.e20)))
      err_inner = bw * nlog_scores
      if self.fast_bw_opts.get("log_score_penalty"):
        err_inner -= numpy.float32(self.fast_bw_opts["log_score_penalty"]) * nlog_scores
      #err = T.sum(err_inner.reshape((err_inner.shape[0] * err_inner.shape[1],
      #                               err_inner.shape[2]))[(src_index.flatten() > 0).nonzero()])
      err = (err_inner * float_idx_bc).sum()
      known_grads = {self.z: (y - bw) * float_idx_bc}
      if self.fast_bw_opts.get("gauss_grad"):
        known_grads[self.z] *= -2 * self.z
      if self.fast_bw_opts.get("generic_act_grad"):  # maybe use together with loss_with_out_norm
        known_grads[self.z] *= T.grad(None, self.z, known_grads={T.log(self.p_y_given_x): T.ones(y.shape, y.dtype)})
      if self.fast_bw_opts.get("no_explicit_z_grad"):
        del known_grads[self.z]
      if self.prior_scale and self.attrs.get('trained_softmax_prior', False):
        bw_sum0 = T.sum(bw * float_idx_bc, axis=(0, 1))
        assert bw_sum0.ndim == self.priors.ndim == 1
        # Note that this is the other way around as usually (`bw - y` instead of `y - bw`).
        # That is because the prior is in the denominator.
        known_grads[self.trained_softmax_prior_p] = numpy.float32(self.prior_scale) * (bw_sum0 - self.priors * idx_sum)
      self.fast_bw_opts.assert_all_read()
      return err, known_grads
    elif self.loss == 'fast_inv':
      scores = -T.log(T.clip(self.p_y_given_x, numpy.float32(1.e-20), numpy.float(1.e20)))
      scores = scores.reshape((scores.shape[0]*scores.shape[1],scores.shape[2]))[:,self.y_data_flat].dimshuffle(1,0).reshape((self.y_in.shape[0],scores.shape[1],scores.shape[0]))
      edges, weights, start_end_states, state_buffer = SprintAlignmentAutomataOp(self.sprint_opts)(self.network.tags)
      float_idx = T.cast(src_index, "float32")
      fwdbwd = FastBaumWelchOp.make_op()(scores, edges, weights, start_end_states, float_idx, state_buffer)
      att = T.argmax(fwdbwd,axis=2) # NB
    elif self.loss == 'ctc':
      from theano.tensor.extra_ops import cpu_contiguous
      err, grad, priors = CTCOp()(self.p_y_given_x, cpu_contiguous(self.y.dimshuffle(1, 0)), self.index_for_ctc())
      known_grads = {self.z: grad}
      return err.sum(), known_grads, priors.sum(axis=0)
    elif self.loss == 'hmm':
      from theano.tensor.extra_ops import cpu_contiguous
      emissions = self.p_y_given_x
      tdp_loop = T.as_tensor_variable(numpy.cast["float32"](0))
      tdp_fwd = T.as_tensor_variable(numpy.cast["float32"](0))
      if self.attrs.get('compute_priors', False):
        emissions = T.exp(T.log(emissions) - self.prior_scale *  T.log(T.maximum(self.priors,1e-10)))
      if self.attrs.get('compute_distortions', False):
        tdp_loop = T.as_tensor_variable(T.log(self.distortions['loop'][0]))
        tdp_fwd = T.as_tensor_variable(T.log(self.distortions['forward'][0]))
      err, grad, priors = TwoStateHMMOp()(emissions, cpu_contiguous(self.y.dimshuffle(1, 0)),
                                          self.index_for_ctc(),tdp_loop,tdp_fwd)
      known_grads = {self.z: grad}
      return err.sum(), known_grads, priors.sum(axis=0)
    elif self.loss == 'warp_ctc':
      import os
      os.environ['CTC_LIB'] = self.attrs.get('warp_ctc_lib', "/usr/lib")
      try:
        from theano_ctc import ctc_cost
        # from theano_ctc.cpu_ctc import CpuCtc
      except Exception:
        assert False, "install this: https://github.com/mcf06/theano_ctc"
      from TheanoUtil import print_to_file
      yr = T.set_subtensor(self.y.flatten()[self.j], numpy.int32(-1)).reshape(self.y.shape).dimshuffle(1, 0)
      yr = print_to_file('yr', yr)
      cost = T.mean(ctc_cost(self.p_y_given_x, yr, self.index_for_ctc()))
      cost = print_to_file('cost', cost)
      return cost, known_grads
    elif self.loss == 'ce_ctc':
      y_m = T.reshape(self.z, (self.z.shape[0] * self.z.shape[1], self.z.shape[2]), ndim=2)
      p_y_given_x = T.nnet.softmax(y_m)
      pcx = p_y_given_x[self.i, self.y_data_flat[self.i]]
      ce = -T.sum(T.log(pcx))
      return ce, known_grads
    elif self.loss == 'ctc2':
      from NetworkCtcLayer import ctc_cost, uniq_with_lengths, log_sum
      max_time = self.z.shape[0]
      num_batches = self.z.shape[1]
      time_mask = self.index.reshape((max_time, num_batches))
      y_batches = self.y_data_flat.reshape((max_time, num_batches))
      targets, seq_lens = uniq_with_lengths(y_batches, time_mask)
      log_pcx = self.z - log_sum(self.z, axis=0, keepdims=True)
      err = ctc_cost(log_pcx, time_mask, targets, seq_lens)
      return err, known_grads
    elif self.loss == 'viterbi':
      y_m = T.reshape(self.z, (self.z.shape[0] * self.z.shape[1], self.z.shape[2]), ndim=2)
      nlog_scores = T.log(self.p_y_given_x) - self.prior_scale * T.log(self.priors)
      y = NumpyAlignOp(False)(src_index, self.index, -nlog_scores, self.y)
      self.y_data_flat = y.flatten()
      nll, pcx = T.nnet.crossentropy_softmax_1hot(x=y_m[self.i], y_idx=self.y_data_flat[self.i])
      return T.sum(nll), known_grads

  def errors(self):
    if self.loss in ('ctc', 'ce_ctc', 'ctc_warp'):
      from theano.tensor.extra_ops import cpu_contiguous
      return T.sum(BestPathDecodeOp()(self.p_y_given_x, cpu_contiguous(self.y.dimshuffle(1, 0)), self.index_for_ctc()))
    elif self.loss == 'hmm' or (self.loss == 'fast_bw' and self.fast_bw_opts.get('decode',False)):
      emissions = self.p_y_given_x
      if self.attrs.get('compute_priors', False):
        emissions = T.exp(T.log(emissions) - self.prior_scale * T.log(T.maximum(self.priors, 1e-10)))
      from theano.tensor.extra_ops import cpu_contiguous
      return T.sum(TwoStateBestPathDecodeOp()(emissions, cpu_contiguous(self.y.dimshuffle(1, 0)), self.index_for_ctc()))
    elif self.loss == 'viterbi':
      scores = T.log(self.p_y_given_x) - self.prior_scale * T.log(self.priors)
      y = NumpyAlignOp(False)(self.sources[0].index, self.index, -scores, self.y)
      self.y_data_flat = y.flatten()
      return super(SequenceOutputLayer, self).errors()
    else:
      return super(SequenceOutputLayer, self).errors()


from TheanoUtil import print_to_file


class UnsupervisedOutputLayer(OutputLayer):
  def __init__(self, base, momentum=0.1, oracle=False, msteps=100, esteps=200, **kwargs):
    kwargs['loss'] = 'ce'
    super(UnsupervisedOutputLayer, self).__init__(**kwargs)
    if base:
      self.set_attr('base', base[0].name)
    self.set_attr('momentum', momentum)
    self.set_attr('oracle', oracle)
    self.set_attr('msteps', msteps)
    self.set_attr('esteps', esteps)
    eps = T.constant(1e-30, 'float32')
    pc = theano.gradient.disconnected_grad(base[1].output)  # TBV
    pc = print_to_file('pc', pc)
    pcx = base[0].output  # TBV

    self.cnt = self.add_param(theano.shared(numpy.zeros((1,), 'float32'), 'cnt'),
                              custom_update=T.constant(1, 'float32'))
    domax = T.ge(T.mod(T.cast(self.cnt[0], 'int32'), numpy.int32(msteps + esteps)), esteps)

    hyp = T.mean(pcx, axis=1, keepdims=True)
    hyp = hyp / hyp.sum(axis=2, keepdims=True)

    self.hyp = self.add_param(
      theano.shared(numpy.ones((self.attrs['n_out'],), 'float32') / numpy.float32(self.attrs['n_out']), 'hyp'), 'hyp',
      custom_update=T.mean(hyp[:, 0, :], axis=0),
      custom_update_condition=domax,
      custom_update_normalized=True,
      custom_update_exp_average=1. / (1. - momentum))
    hyp = numpy.float32(1. - momentum) * hyp + numpy.float32(momentum) * self.hyp.dimshuffle('x', 'x', 0).repeat(
      hyp.shape[1], axis=1).repeat(hyp.shape[0], axis=0)

    order = T.argsort(self.hyp)[::-1]

    shyp = hyp[:, :, order]
    spcx = pcx[:, :, order]

    K = numpy.float32(1. / (1. - momentum)) * T.sum(T.sum(pc * T.log(pc / shyp), axis=2), axis=0)
    Q = -T.sum(T.sum(pcx * T.log(pcx), axis=2), axis=0)

    self.L = T.sum(T.switch(domax, Q, K))
    self.y_m = spcx.reshape((spcx.shape[0] * spcx.shape[1], spcx.shape[2]))

  def cost(self):
    known_grads = None
    if self.train_flag and not self.attrs['oracle']:
      return self.L, known_grads
    else:
      p = self.y_m
      nll, _ = T.nnet.crossentropy_softmax_1hot(x=p[self.i], y_idx=self.y_data_flat[self.i])
      return T.sum(nll), known_grads

  def errors(self):
    """
    :rtype: theano.Variable
    """
    if self.y_data_flat.type == T.ivector().type:
      return self.norm * T.sum(T.neq(T.argmax(self.y_m[self.i], axis=-1), self.y_data_flat[self.i]))
    else:
      return self.norm * T.sum(T.neq(T.argmax(self.y_m[self.i], axis=-1), T.argmax(self.y_data_flat[self.i], axis=-1)))<|MERGE_RESOLUTION|>--- conflicted
+++ resolved
@@ -560,52 +560,6 @@
       return err, known_grads
     elif self.loss == 'fast_bw':
       assert isinstance(self.sprint_opts, dict), "you need to specify sprint_opts in the output layer"
-<<<<<<< HEAD
-      y = self.p_y_given_x
-      assert y.ndim == 3
-      if self.fast_bw_opts.get("y_gauss_blur_sigma"):
-        from TheanoUtil import gaussian_filter_1d
-        y = gaussian_filter_1d(y, axis=0,
-          sigma=numpy.float32(self.fast_bw_opts["y_gauss_blur_sigma"]),
-          window_radius=int(self.fast_bw_opts.get("y_gauss_blur_window", self.fast_bw_opts["y_gauss_blur_sigma"])))
-      if self.fast_bw_opts.get("y_lower_clip"):
-        y = T.maximum(y, numpy.float32(self.fast_bw_opts.get("y_lower_clip")))
-      y = T.clip(y, numpy.float32(1.e-20), numpy.float(1.e20))
-      nlog_scores = -T.log(y)  # in -log space
-      am_scores = nlog_scores
-      am_scale = self.attrs.get("am_scale", 1)
-      if am_scale != 1:
-        am_scale = numpy.float32(am_scale)
-        am_scores *= am_scale
-      if self.prior_scale and not self.attrs.get("substract_prior_from_output", False):
-        assert self.log_prior is not None
-        # Scores are in -log space, self.log_prior is in +log space.
-        # We want to subtract the prior, thus `-=`.
-        am_scores -= -self.log_prior * numpy.float32(self.prior_scale)
-      edges, weights, start_end_states, state_buffer = SprintAlignmentAutomataOp(self.sprint_opts)(self.network.tags)
-      #from TheanoUtil import print_to_file
-      #weights = print_to_file('weights', weights)
-      #edges = print_to_file('edges', edges)
-      float_idx = T.cast(src_index, "float32")
-      float_idx_bc = float_idx.dimshuffle(0, 1, 'x')
-      idx_sum = T.sum(float_idx)
-      fwdbwd = FastBaumWelchOp.make_op()(am_scores, edges, weights, start_end_states, float_idx, state_buffer)
-      gamma = self.attrs.get("gamma", 1)
-      need_renorm = False
-      if gamma != 1:
-        fwdbwd *= numpy.float32(gamma)
-        need_renorm = True
-      bw = T.exp(-fwdbwd)
-      if self.attrs.get("compute_priors_via_baum_welch", False):
-        assert self.priors.custom_update is not None
-        self.priors.custom_update = T.sum(bw * float_idx_bc, axis=(0, 1)) / idx_sum
-      if self.fast_bw_opts.get("bw_norm_class_avg"):
-        cavg = T.sum(bw * float_idx_bc, axis=(0, 1), keepdims=True) / idx_sum
-        bw /= T.clip(cavg, numpy.float32(1.e-20), numpy.float(1.e20))
-        need_renorm = True
-      if need_renorm:
-        bw /= T.clip(T.sum(bw, axis=2, keepdims=True), numpy.float32(1.e-20), numpy.float32(1.e20))
-=======
       if self.fast_bw_opts.get("bw_from"):
         out2 = self.fast_bw_opts.get("bw_from")
         bw = self.network.output[out2].baumwelch_alignment
@@ -661,7 +615,6 @@
           need_renorm = True
         if need_renorm:
           bw /= T.clip(T.sum(bw, axis=2, keepdims=True), numpy.float32(1.e-20), numpy.float32(1.e20))
->>>>>>> 14f10dcb
       self.baumwelch_alignment = bw
       if self.ce_smoothing > 0:
         target_layer = self.attrs.get("ce_target_layer_align", None)
@@ -697,13 +650,6 @@
         known_grads[self.trained_softmax_prior_p] = numpy.float32(self.prior_scale) * (bw_sum0 - self.priors * idx_sum)
       self.fast_bw_opts.assert_all_read()
       return err, known_grads
-    elif self.loss == 'fast_inv':
-      scores = -T.log(T.clip(self.p_y_given_x, numpy.float32(1.e-20), numpy.float(1.e20)))
-      scores = scores.reshape((scores.shape[0]*scores.shape[1],scores.shape[2]))[:,self.y_data_flat].dimshuffle(1,0).reshape((self.y_in.shape[0],scores.shape[1],scores.shape[0]))
-      edges, weights, start_end_states, state_buffer = SprintAlignmentAutomataOp(self.sprint_opts)(self.network.tags)
-      float_idx = T.cast(src_index, "float32")
-      fwdbwd = FastBaumWelchOp.make_op()(scores, edges, weights, start_end_states, float_idx, state_buffer)
-      att = T.argmax(fwdbwd,axis=2) # NB
     elif self.loss == 'ctc':
       from theano.tensor.extra_ops import cpu_contiguous
       err, grad, priors = CTCOp()(self.p_y_given_x, cpu_contiguous(self.y.dimshuffle(1, 0)), self.index_for_ctc())
